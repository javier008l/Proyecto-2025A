--- conflicted
+++ resolved
@@ -8,11 +8,8 @@
     profiler_manager.enabled = True
 
     aplicacion.pagina_sample_network = "B"
-<<<<<<< HEAD
-=======
 
     print(f"{aplicacion.pagina_sample_network=}")
->>>>>>> 9bf28115
 
     iniciar()
 
