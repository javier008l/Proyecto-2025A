# Proyecto-2025A

Base del proyecto para dar desarrollo a estrategias más elaboradas.

Para clonar el repositorio con github debemos tener GIT y aplicar el comando sobre un directorio cómodo para guardar el proyecto `git clone https://github.com/Complexum/Proyecto-2025A .` y poder comenzar con nuestra asombrosa aventura!

---

## Instalación

Guía de Configuración del Entorno con VSCode

### ⚙️ Instalación - Configuración

#### 📋 **Requisitos Mínimos**
- ![PowerShell](https://img.shields.io/badge/-PowerShell-blue?style=flat-square) Terminal PowerShell/Bash.
- ![VSCode](https://img.shields.io/badge/-VSCode-007ACC?logo=visualstudiocode&style=flat-square) Visual Studio Code instalado.
- ![Python](https://img.shields.io/badge/-Python%203.10.5-3776AB?logo=python&style=flat-square) Versión python 3.10.5 (o similar).

---

#### 🚀 **Configuración**

1. **🔥 Crear Entorno Virtual**  
   - Abre VSCode y presiona `Ctrl + Shift + P`.
   - Busca y selecciona:  
<<<<<<< HEAD
     `Python: Create Environment` → `Venv` → `Python 3.9.13 64-bit` y si es el de la `(Microsoft Store)` mejor. En este paso, es usualmente recomendable el hacer instalación del Virtual Environment mediante el archivo de requerimientos, no obstante si deseas jugartela a una instalación más eficiente y controlada _(no aplica a todos)_, puedes usar UV.
=======
     `Python: Create Environment` → `Venv` → `Python 3.10.5 64-bit` y si es el de la `(Microsoft Store)` mejor. En este paso, es usualmente recomendable el hacer instalación del Virtual Environment mediante el archivo de requerimientos, no obstante si deseas jugartela a una instalación más eficiente y controlada _(no aplica a todos)_, puedes usar UV. Esto 
>>>>>>> b2b84510
   - ![Wait](https://img.shields.io/badge/-ESPERA_5_segundos-important) Hasta que aparezca la carpeta `.venv`

2. **🔄 Reinicio**
   - Cierra y vuelve a abrir VSCode (obligado ✨).
   - Verifica que en la terminal veas `(.venv)` al principio  
     *(Si no: Ejecuta `.\.venv\Scripts\activate` manualmente)*


> **💣 Instalación opcional con UV**  
>   En la terminal PowerShell (.venv activado): 
>   Primero instalamos `uv` con 
>   ```powershell
>   pip install uv
>   ```
>   Procedemos a instalar las librerías con
>   ```powershell
>   python -m uv pip install -e .
>   ```


Si te sale un error que esté asociado con las herramientas de desarrollo de c++, esto ocurre puesto Pyphi utiliza compiladores en Cython/C/C++ para el cálculo de la EMD Causal. Con esto debes debes instalar [Microsoft C++ Build Tools](https://visualstudio.microsoft.com/es/visual-cpp-build-tools/) o si ya lo tienes dale en "Modificar" para posteriormente seleccionar la `MSVCv142 - VS 2019 C++ x64/86 build tools`, con esto debería de arreglarse para siempre.


> **Este comando:**
> Instala dependencias de pyproject.toml
> Configura el proyecto en modo desarrollo (-e)
> Genera proyecto_2025a.egg-info con metadatos

1. ✅ Verificación Exitosa
   ✔️ Sin errores en terminal
   ✔️ Carpeta proyecto_2025a.egg-info creada
   ✔️ Posibilidad de importar dependencias desde Python

🔥 Notas Críticas
   - Procura usar la PowerShell como terminal predeterminada (o Bash)
   - Activar entorno virtual antes de cualquier operación
   - La carpeta proyecto_2025a.egg-info es esencial

### Ejecución del programa

Abres una terminal, escribes `py e` tabulas y das enter, _así de simple_! Alternativamente escribiendo en terminal `python .\exec.py` deberás ejecutar una muestra del aplicativo para una Red de 04 nodos, generarando un análisis completo sobre la misma, de tal forma que se obtendrán varios artefactos tras la ejecución.

Por otro lado puedes realizar un anális específico sobre una red usando el método `aplicar_estrategia(...)` con los parámetros respectivos.

Al final podemos realizar ejecución desde `py exec` y pasar a corregir los errores de la librería Pyphi (en el documento `.docs\errors.md` encuentras la guía de bolsillo para arreglar estos problemas).

Tras ello podrás realizar distintas pruebas en el aplicativo, por ejemplo, el código por defecto tenemos:

```py
from src.controllers.manager  import Manager

from src.models.strategies.force import BruteForce


def start_up():
    """Punto de entrada principal"""
                   # ABCD #
    estado_inicio = "1000"
    config_sistema = Manager(estado_inicial=estado_inicio)

    ## Ejemplo de solución mediante fuerza bruta ##

    analizador_fb = BruteForce(config_sistema)
    analizador_fb.analizar_completamente_una_red()
```

Podemos ver cómo al definir el estado inicial `1000` estamos usando implícitamente una red de 04 nodos y sólo asignamos al primer nodo _(el A)_ el valor de 1 _(canal activo)_ y los demás _(BCD=000)_ o inactivos, esta estará ubicada en el directorio de `.samples\`, si tenemos varias deeberemos configurar en el `Manager` cuál querremos utilizar manualmente o cambiando la página desde la configuración del aplicativo.

#### Herramientas de diagnóstico

En este lo que hacemos es ejecutar un análsis de forma completa sobre una red, analizando lo que son todos sus posibles sistemas candidatos, por cada uno de ellos sus posibles subsistemas y sobre cada uno hacemos un _Análisis de Irreducibilidad Sistémica_ (SIA), de forma que tendremos tanto la solución de la ejecución como una serie metadatos sobre los que podemos dar un análisis.
Este resultado se ubicará en el directorio `review\resolver\red_ejecutada\estado_inicial\`, donde el sistema candidato será un archivo excel, cada hoja un posible subsistema, cada fila una partición de las variables en tiempo presente $(t_0)$ y las columnas para un tiempo futuro $(t_1)$ de forma que las variables que pertenezcan a un mismo dígito pertenecen a la misma partición.

Primeramente se cuenta con un decorador `@profile` encontrado en `src.middlewares.profile` aplicable sobre cualquier función, este nos permite generar un análisis temporal del llamado de subrutinas, teniendo dos modos de visualización tendremos una vista global _(Call Stack)_ y particular _(Timeline)_. Este decorador nos será especialmente útil para la detección de **cuellos de botella** durante la ejecución del programa para cualquier subrutina usada, además de permitirnos conocer el uso de CPU y dar uso en procesos de optimización.

Secundariamente sobre el directorio `logs`, cada que se use el objeto `self.logger` en la clase de ejecución se generará un archivo indicando los datos logeados/impresos para hacer un seguimiento completo de la ejecución, este se almacena **por carpetas** de la forma `dia_mes_año\hora\metodo_del_log` manteniendo un historial de las ejecuciones. Este logger se volverá casual/sospechosamente útil cuando el rastro de las ejecuciones sea _extremandamente_ extenso para algún proceso.


Así mismo si quisieramos hacer más pruebas con un subsistema **específico** para una red sería con:
```py
from src.controllers.manager  import Manager

from src.models.strategies.force import BruteForce


def start_up():
    """Punto de entrada principal"""
    # ABCD #
    estado_inicio = "1000"
    condiciones =   "1110"
    alcance =       "1110"
    mechanismo =    "1110"

    config_sistema = Manager(estado_inicial=estado_inicio)

    ### Ejemplo de solución mediante módulo de fuerza bruta ###

    analizador_fb = BruteForce(config_sistema)
    sia_uno = analizador_fb.aplicar_estrategia(condiciones, alcance, mechanismo)
    print(sia_uno)
```

Como se aprecia cada variable está asociada con una posición, de forma que las variables a **mantener** tienen el bit en uno (1), mientras que las que querremos **descartar** las enviaremos en cero (0).

Por ejemplo una ejecución con **Pyphi** para una red específica se vería así:

```py
from src.controllers.manager  import Manager

from src.models.strategies.phi import Phi


def start_up():
    """Punto de entrada principal"""
                   # ABCD #
    estado_inicio = "1000"
    condiciones =   "1110"
    mechanismo =    "0110"
    alcance =       "1010"

    config_sistema = Manager(estado_inicial=estado_inicio)

    ### Ejemplo de solución mediante Pyphi ###

    analizador_fi = Phi(config_sistema)
    sia_dos = analizador_fi.aplicar_estrategia(condiciones, alcance, mechanismo)
    print(sia_dos)
```

Donde sobre un sistema de nodos $V=\{A,B,C,D\}$ tomamos un sistema candidato $V_c=\{A,B,C\}$ subsistema, y en los tiempos $t_0=\{B,C\}$ y $t_1=\{A,C\}$, nótese cómo sólo en el subsistema se presenta temporalidad.

---

### Pruebas 🧪

En el archivo de pruebas en el directorio `.tests` encontrarás el documento excel con las pruebas a resolver mediante uso del aplicativo.

Para finalizar cabe recordar que el repositorio está atento a cambios o mejoras propuestas por parte de los cursantes, de forma que es oportuno realizar `git pull origin main` para tener siempre la versión más reciente 🫶!<|MERGE_RESOLUTION|>--- conflicted
+++ resolved
@@ -24,11 +24,7 @@
 1. **🔥 Crear Entorno Virtual**  
    - Abre VSCode y presiona `Ctrl + Shift + P`.
    - Busca y selecciona:  
-<<<<<<< HEAD
-     `Python: Create Environment` → `Venv` → `Python 3.9.13 64-bit` y si es el de la `(Microsoft Store)` mejor. En este paso, es usualmente recomendable el hacer instalación del Virtual Environment mediante el archivo de requerimientos, no obstante si deseas jugartela a una instalación más eficiente y controlada _(no aplica a todos)_, puedes usar UV.
-=======
      `Python: Create Environment` → `Venv` → `Python 3.10.5 64-bit` y si es el de la `(Microsoft Store)` mejor. En este paso, es usualmente recomendable el hacer instalación del Virtual Environment mediante el archivo de requerimientos, no obstante si deseas jugartela a una instalación más eficiente y controlada _(no aplica a todos)_, puedes usar UV. Esto 
->>>>>>> b2b84510
    - ![Wait](https://img.shields.io/badge/-ESPERA_5_segundos-important) Hasta que aparezca la carpeta `.venv`
 
 2. **🔄 Reinicio**
