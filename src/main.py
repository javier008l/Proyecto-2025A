from src.middlewares.slogger import SafeLogger
from src.controllers.manager import Manager
from src.controllers.strategies.q_nodes import QNodes

<<<<<<< HEAD
=======
from src.strategies.force import BruteForce
>>>>>>> e9ecc67f


def iniciar():
    """Punto de entrada principal"""
    estado_inicial = "100000"
    condiciones =    "111111"
    
    # Lista de pruebas a realizar
    pruebas = [
    ('011111', '111111'),  # BCDEFt+1 | ABCDEFt
    ('101101', '111111'),  # ACDFt+1 | ABCDEFt
    ('101110', '111111'),  # ACDEt+1 | ABCDEFt
    ('101111', '011111'),  # ACDEFt+1 | BCDEFt
    ('101111', '101111'),  # ACDEFt+1 | ACDEFt
    ('101111', '110111'),  # ACDEFt+1 | ABDEFt
    ('101111', '111011'),  # ACDEFt+1 | ABCEFt
    ('101111', '111101'),  # ACDEFt+1 | ABCDFt
    ('101111', '111110'),  # ACDEFt+1 | ABCDEt
    ('110011', '111111'),  # ABEFt+1 | ABCDEFt
    ('110111', '111111'),  # ABDFt+1 | ABCDEFt
    ('110110', '111111'),  # ABDEt+1 | ABCDEFt
    ('110111', '011111'),  # ABDEFt+1 | BCDEFt
    ('110111', '101111'),  # ABDEFt+1 | ACDEFt
    ('110111', '110111'),  # ABDEFt+1 | ABDEFt
    ('110111', '111011'),  # ABDEFt+1 | ABCEFt
    ('110111', '111101'),  # ABDEFt+1 | ABCDFt
    ('110111', '111110'),  # ABDEFt+1 | ABCDEt
    ('111011', '111111'),  # ABCFt+1 | ABCDEFt
    ('111010', '111111'),  # ABCEt+1 | ABCDEFt
    ('111011', '011111'),  # ABCEFt+1 | BCDEFt
    ('111011', '101111'),  # ABCEFt+1 | ACDEFt
    ('101011', '111111'),  # ACEFt+1 | ABCDEFt 
    ('101110', '111111'),  # ADEFt+1 | ABCDEFt 
    ('111011', '111011'),  # ABCEFt+1 | ABCEFt
    ('111110', '111101'),  # BCDEFt+1 | ABCDFt
    ('111111', '011111'),  # ABCDEFt+1 | BCDEFt
    ('111111', '101111'),  # ABCDEFt+1 | ACDEFt
    ('111111', '101111'),  # ABCDEFt+1 | ACDEFt
    ('110111', '111111'),  # ABDEFt+1 | ABCDEFt
    ('111111', '111011'),  # ABCDEFt+1 | ABCEFt
    ('111110', '111111'),  # ABCDEt+1 | ABCDEFt
    ('111101', '111111'),  # ABCDFt+1 | ABCDEFt
    ('101111', '111111'),  # ACDEFt+1 | ABCDEFt
    ('110111', '111111'),  # ABDEFt+1 | ABCDEFt
    ('111011', '111111'),  # ABCEFt | ABCDEFt+1
    ('111110', '111111'),  # ABCDEt+1 | ABCDEFt
    ('011111', '111111'),  # BCDEFt+1 | ABCDEFt
    ('101111', '111111'),  # ACDEFt+1 | ABCDEFt
    ('101111', '111111'),  # ACDEFt+1 | ABCDEFt
    ('110111', '111111'),  # ABDEFt+1 | ABCDEFt
    ('111011', '111111'),  # ABCEFt+1 | ABCDEFt
    ('111110', '111111'),  # ABCDEt+1 | ABCDEFt
    ('111111', '111101'),  # ABCDEFt+1 | ABCDFt
    ('111111', '101111'),  # ABCDEFt+1 | ACDEFt
    ('111111', '110111'),  # ABCDEFt+1 | ABDEFt
    ('111111', '111011'),  # ABCDEFt+1 | ABCEFt
    ('111111', '111110'),  # ABCDEFt+1 | ABCDEt
    ('111111', '011111'),  # ABCDEFt+1 | BCDEFt
    ('111111', '111111'),  # ABCDEFt+1 | ABCDEFt
]


    logger = SafeLogger("PruebasQ6")

    gestor_sistema = Manager(estado_inicial)
    analizador_fb = QNodes(gestor_sistema)

    # Realizar todas las pruebas
    for i, (alcance, mecanismo) in enumerate(pruebas, 1):
        print(f"Prueba {i}: Alcance = {alcance}, Mecanismo = {mecanismo}")
        sia_uno = analizador_fb.aplicar_estrategia(condiciones, alcance, mecanismo)
        logger.critic(f"Resultado: {sia_uno}\n")


<<<<<<< HEAD
=======
    ### Ejemplo de solución mediante módulo de fuerza bruta ###
    analizador_bf = BruteForce(gestor_sistema)

    sia_cero = analizador_bf.aplicar_estrategia(
        condiciones,
        alcance,
        mecanismo,
    )

    print(sia_cero)
>>>>>>> e9ecc67f
<|MERGE_RESOLUTION|>--- conflicted
+++ resolved
@@ -2,10 +2,7 @@
 from src.controllers.manager import Manager
 from src.controllers.strategies.q_nodes import QNodes
 
-<<<<<<< HEAD
-=======
 from src.strategies.force import BruteForce
->>>>>>> e9ecc67f
 
 
 def iniciar():
@@ -80,8 +77,7 @@
         logger.critic(f"Resultado: {sia_uno}\n")
 
 
-<<<<<<< HEAD
-=======
+
     ### Ejemplo de solución mediante módulo de fuerza bruta ###
     analizador_bf = BruteForce(gestor_sistema)
 
@@ -91,5 +87,4 @@
         mecanismo,
     )
 
-    print(sia_cero)
->>>>>>> e9ecc67f
+    print(sia_cero)