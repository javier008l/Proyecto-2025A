--- conflicted
+++ resolved
@@ -60,16 +60,10 @@
         Returns:
             - `np.ndarray`: El arreglo con las dimensiones únicas de los n-cubos del sistema a cualquier nivel, idealmente superior a una partición.
         """
-<<<<<<< HEAD
-        return self.ncubos[0].dims if len(self.ncubos) > 0 else np.array([])
-    
-    
-=======
         return (
             self.ncubos[INT_ZERO].dims if len(self.ncubos) > INT_ZERO else np.array([])
         )
 
->>>>>>> e9ecc67f
     def condicionar(self, indices: NDArray[np.int8]) -> "System":
         """
         A partir de un sistema origina, esta operación se aplica para todo n-cubo, también llamada como aplicar condiciones de fondo, hace que este se vea seleccionado el cubo en su totalidad, pero delimitando en las dimensiones o indices especificados para hacer selección según el estado inicial asociado.
